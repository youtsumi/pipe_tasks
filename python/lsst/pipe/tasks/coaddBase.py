#!/usr/bin/env python
#
# LSST Data Management System
# Copyright 2008, 2009, 2010, 2011, 2012 LSST Corporation.
#
# This product includes software developed by the
# LSST Project (http://www.lsst.org/).
#
# This program is free software: you can redistribute it and/or modify
# it under the terms of the GNU General Public License as published by
# the Free Software Foundation, either version 3 of the License, or
# (at your option) any later version.
#
# This program is distributed in the hope that it will be useful,
# but WITHOUT ANY WARRANTY; without even the implied warranty of
# MERCHANTABILITY or FITNESS FOR A PARTICULAR PURPOSE.    See the
# GNU General Public License for more details.
#
# You should have received a copy of the LSST License Statement and
# the GNU General Public License along with this program.  If not,
# see <http://www.lsstcorp.org/LegalNotices/>.
#
import math
import argparse

import lsst.pex.exceptions as pexExceptions
import lsst.pex.config as pexConfig
import lsst.afw.detection as afwDetection
import lsst.afw.geom as afwGeom
import lsst.afw.image as afwImage
import lsst.pipe.base as pipeBase
import lsst.meas.algorithms as measAlg

from lsst.afw.fits.fitsLib import FitsError
from .selectImages import WcsSelectImagesTask, SelectStruct
from .coaddInputRecorder import CoaddInputRecorderTask

try:
    from lsst.meas.mosaic import applyMosaicResults
except ImportError:
    applyMosaicResults = None

__all__ = ["CoaddBaseTask", "getSkyInfo"]

FwhmPerSigma = 2 * math.sqrt(2 * math.log(2))

class DoubleGaussianPsfConfig(pexConfig.Config):
    """Configuration for DoubleGaussian model Psf"""
    fwhm = pexConfig.Field(dtype=float, doc="FWHM of core (arcseconds)",
                           default=1.0, check=lambda x: x is None or x > 0.0)
    sizeFactor = pexConfig.Field(dtype=float, doc="Multiplier of fwhm for kernel size", default=3.0,
                                 check=lambda x: x > 0.0)
    wingFwhmFactor = pexConfig.Field(dtype=float, doc="Multiplier of fwhm for wing fwhm", default=2.5,
                                     check=lambda x: x > 0)
    wingAmplitude = pexConfig.Field(dtype=float, doc="Relative amplitude of wing", default=0.1,
                                    check=lambda x: x >= 0)

    def apply(self, wcs):
        """Construct a model PSF

        The model PSF is a double Gaussian with core self.fwhm
        and wings of self.wingAmplitude relative to the core
        and width self.wingFwhmFactor relative to self.fwhm.

        @param wcs: Wcs of the image (for pixel scale)
        @return model PSF or None
        """
        fwhmPixels = self.fwhm / wcs.pixelScale().asArcseconds()
        kernelDim = int(self.sizeFactor * fwhmPixels + 0.5)
        self.log.logdebug("Create double Gaussian PSF model with core fwhm %0.1f pixels and size %dx%d" %
                          (fwhmPixels, kernelDim, kernelDim))
        coreSigma = fwhmPixels / FwhmPerSigma
        return measAlg.DoubleGaussianPsf(kernelDim, kernelDim, coreSigma,
                                         coreSigma * self.wingFwhmFactor, self.wingAmplitude)

class CoaddBaseConfig(pexConfig.Config):
    """Config for CoaddBaseTask
    """
    coaddName = pexConfig.Field(
        doc = "Coadd name: typically one of deep or goodSeeing.",
        dtype = str,
        default = "deep",
    )
    select = pexConfig.ConfigurableField(
        doc = "Image selection subtask.",
        target = WcsSelectImagesTask,
    )
    badMaskPlanes = pexConfig.ListField(
        dtype = str,
        doc = "Mask planes that, if set, the associated pixel should not be included in the coaddTempExp.",
        default = ("EDGE",),
    )
    inputRecorder = pexConfig.ConfigurableField(
        doc = "Subtask that helps fill CoaddInputs catalogs added to the final Exposure",
        target = CoaddInputRecorderTask
    )
    doPsfMatch = pexConfig.Field(dtype=bool, doc="Match to modelPsf?", default=False)
    modelPsf = pexConfig.ConfigField(dtype=DoubleGaussianPsfConfig, doc="Model Psf specification")
    doApplyUberCal = pexConfig.Field(
        dtype = bool,
        doc = "Apply meas_mosaic ubercal results to input calexps?",
        default = True
    )

class CoaddTaskRunner(pipeBase.TaskRunner):
    @staticmethod
    def getTargetList(parsedCmd, **kwargs):
        return pipeBase.TaskRunner.getTargetList(parsedCmd, selectDataList=parsedCmd.selectId.dataList,
                                                 **kwargs)

class CoaddBaseTask(pipeBase.CmdLineTask):
    """Base class for coaddition.
    
    Subclasses must specify _DefaultName
    """
    ConfigClass = CoaddBaseConfig
    RunnerClass = CoaddTaskRunner
    
    def __init__(self, *args, **kwargs):
        pipeBase.Task.__init__(self, *args, **kwargs)
        self.makeSubtask("select")
        self.makeSubtask("inputRecorder")

    def selectExposures(self, patchRef, skyInfo=None, selectDataList=[]):
        """Select exposures to coadd
        
        @param patchRef: data reference for sky map patch. Must include keys "tract", "patch",
            plus the camera-specific filter key (e.g. "filter" or "band")
        @param[in] skyInfo: geometry for the patch; output from getSkyInfo
        @return a list of science exposures to coadd, as butler data references
        """
        if skyInfo is None:
            skyInfo = self.getSkyInfo(patchRef)
        cornerPosList = afwGeom.Box2D(skyInfo.bbox).getCorners()
        coordList = [skyInfo.wcs.pixelToSky(pos) for pos in cornerPosList]
        return self.select.runDataRef(patchRef, coordList, selectDataList=selectDataList).dataRefList
    
    def getSkyInfo(self, patchRef):
        """Return SkyMap, tract and patch

        @param patchRef: data reference for sky map. Must include keys "tract" and "patch"
        
        @return pipe_base Struct containing:
        - skyMap: sky map
        - tractInfo: information for chosen tract of sky map
        - patchInfo: information about chosen patch of tract
        - wcs: WCS of tract
        - bbox: outer bbox of patch, as an afwGeom Box2I
        """
        return getSkyInfo(coaddName=self.config.coaddName, patchRef=patchRef)

    def getCalExp(self, dataRef, getPsf=True, bgSubtracted=False):
        """Return one "calexp" calibrated exposure, optionally with psf

        @param dataRef: a sensor-level data reference
        @param getPsf: include the PSF?
        @param bgSubtracted: return calexp with background subtracted? If False
            get the calexp's background background model and add it to the calexp.
        @return calibrated exposure with psf

        If config.doApplyUberCal, meas_mosaic calibrations will be applied to
        the returned exposure.
        """
        exposure = dataRef.get("calexp", immediate=True)            
        if not bgSubtracted:
            background = dataRef.get("calexpBackground", immediate=True)
            mi = exposure.getMaskedImage()
            mi += background.getImage()
            del mi
        if getPsf:
            psf = dataRef.get("psf", immediate=True)
            exposure.setPsf(psf)
        # FIXME: We should use 'ubercalexp' dataset from the butler to apply meas_mosaic results
        # (this would help abstract away where the ubercal comes from).
        # but that doesn't handle the background correctly when we need to add it back in.
        # So we have to do it manually here, until we can get background models saved in Exposure.
        if not self.config.doApplyUberCal:
            return exposure
        if applyMosaicResults is None:
            raise RuntimeError(
                ("Cannot use improved calibrations for %s because meas_mosaic could not be imported; "
                 "either run meas_mosaic or set doApplyUberCal = False")
                % dataRef.dataId
                )
        else:
            try:
                applyMosaicResults(dataRef, calexp=exposure)
            except Exception as err:
                raise RuntimeError(
                    ("Cannot use improved calibrations for %s (%s); "
                     "either run meas_mosaic or set doApplyUberCal = False")
                    % (dataRef.dataId, err)
                    )
        return exposure

    def getCoaddDatasetName(self):
        return self.config.coaddName + "Coadd"

    def getTempExpDatasetName(self):
        return self.config.coaddName + "Coadd_tempExp"

    @classmethod
    def _makeArgumentParser(cls):
        """Create an argument parser
        """
        parser = pipeBase.ArgumentParser(name=cls._DefaultName)
        parser.add_id_argument("--id", "deepCoadd", help="data ID, e.g. --id tract=12345 patch=1,2",
                               ContainerClass=CoaddDataIdContainer)
        parser.add_id_argument("--selectId", "raw", help="data ID, e.g. --selectId visit=6789 ccd=0..9",
                               ContainerClass=SelectDataIdContainer)
        return parser

    def _getConfigName(self):
        """Return the name of the config dataset
        """
        return "%s_%s_config" % (self.config.coaddName, self._DefaultName)
    
    def _getMetadataName(self):
        """Return the name of the metadata dataset
        """
        return "%s_%s_metadata" % (self.config.coaddName, self._DefaultName)

    def getBadPixelMask(self):
        """Convenience method to provide the bitmask from the mask plane names"""
        return afwImage.MaskU.getPlaneBitMask(self.config.badMaskPlanes)

    def writeCoaddOutput(self, dataRef, obj, suffix=None):
        """Write a coadd product through the butler

        @param dataRef: data reference for coadd
        @param obj: coadd product to write
        @param suffix: suffix to apply to coadd dataset name
        """
        objName = self.getCoaddDatasetName()
        if suffix is not None:
            objName += "_" + suffix
        self.log.info("Persisting %s" % objName)
        dataRef.put(obj, objName)

class CoaddDataIdContainer(pipeBase.DataIdContainer):
    """A version of lsst.pipe.base.DataIdContainer specialized for coaddition.
    
    Required because butler.subset does not support patch and tract
    """
    def getSkymap(self, namespace, datasetType):
        """Only retrieve skymap if required"""
        if not hasattr(self, "_skymap"):
            self._skymap = namespace.butler.get(datasetType + "_skyMap")
        return self._skymap

    def makeDataRefList(self, namespace):
        """Make self.refList from self.idList
        """
        datasetType = namespace.config.coaddName + "Coadd"
        validKeys = namespace.butler.getKeys(datasetType=datasetType, level=self.level)

        for dataId in self.idList:
            for key in validKeys:
                if key in ("tract", "patch"):
                    # Will deal with these explicitly
                    continue
                if key not in dataId:
                    raise argparse.ArgumentError(None, "--id must include " + key)

            # tract and patch are required; iterate over them if not provided
            if not "tract" in dataId:
                if "patch" in dataId:
                    raise RuntimeError("'patch' cannot be specified without 'tract'")
                addList = [dict(tract=tract.getId(), patch="%d,%d" % patch.getIndex(), **dataId)
                           for tract in self.getSkymap(namespace, datasetType) for patch in tract]
            elif not "patch" in dataId:
                tract = self.getSkymap(namespace, datasetType)[dataId["tract"]]
                addList = [dict(patch="%d,%d" % patch.getIndex(), **dataId) for patch in tract]
            else:
                addList = [dataId]

            self.refList += [namespace.butler.dataRef(datasetType=datasetType, dataId=addId)
                             for addId in addList]
<<<<<<< HEAD


class ExistingCoaddDataIdContainer(CoaddDataIdContainer):
    """A version of CoaddDataIdContainer that only produces references that exist"""
    def makeDataRefList(self, namespace):
        super(ExistingCoaddDataIdContainer, self).makeDataRefList(namespace)
        self.refList = [ref for ref in self.refList if ref.datasetExists()]

=======
>>>>>>> 14efc9c7

class SelectDataIdContainer(pipeBase.DataIdContainer):
    """A dataId container for inputs to be selected.

    We will read the header (including the size and Wcs) for all specified
    inputs and pass those along, ultimately for the SelectImagesTask.
    This is most useful when used with multiprocessing, as input headers are
    only read once.
    """
    def makeDataRefList(self, namespace):
        """Add a dataList containing useful information for selecting images"""
        super(SelectDataIdContainer, self).makeDataRefList(namespace)
        self.dataList = []
        for ref in self.refList:
            try:
                md = ref.get("calexp_md", immediate=True)
                wcs = afwImage.makeWcs(md)
                data = SelectStruct(dataRef=ref, wcs=wcs, dims=(md.get("NAXIS1"), md.get("NAXIS2")))
            except pexExceptions.LsstCppException, e:
                if not isinstance(e.message, FitsError): # Unable to open file
                    raise
                namespace.log.warn("Unable to construct Wcs from %s" % (ref.dataId))
                continue
            self.dataList.append(data)

def getSkyInfo(coaddName, patchRef):
    """Return SkyMap, tract and patch

    @param coaddName: coadd name; typically one of deep or goodSeeing
    @param patchRef: data reference for sky map. Must include keys "tract" and "patch"
    
    @return pipe_base Struct containing:
    - skyMap: sky map
    - tractInfo: information for chosen tract of sky map
    - patchInfo: information about chosen patch of tract
    - wcs: WCS of tract
    - bbox: outer bbox of patch, as an afwGeom Box2I
    """
    skyMap = patchRef.get(coaddName + "Coadd_skyMap")
    tractId = patchRef.dataId["tract"]
    tractInfo = skyMap[tractId]

    # patch format is "xIndex,yIndex"
    patchIndex = tuple(int(i) for i in patchRef.dataId["patch"].split(","))
    patchInfo = tractInfo.getPatchInfo(patchIndex)
    
    return pipeBase.Struct(
        skyMap = skyMap,
        tractInfo = tractInfo,
        patchInfo = patchInfo,
        wcs = tractInfo.getWcs(),
        bbox = patchInfo.getOuterBBox(),
    )<|MERGE_RESOLUTION|>--- conflicted
+++ resolved
@@ -276,7 +276,6 @@
 
             self.refList += [namespace.butler.dataRef(datasetType=datasetType, dataId=addId)
                              for addId in addList]
-<<<<<<< HEAD
 
 
 class ExistingCoaddDataIdContainer(CoaddDataIdContainer):
@@ -285,8 +284,6 @@
         super(ExistingCoaddDataIdContainer, self).makeDataRefList(namespace)
         self.refList = [ref for ref in self.refList if ref.datasetExists()]
 
-=======
->>>>>>> 14efc9c7
 
 class SelectDataIdContainer(pipeBase.DataIdContainer):
     """A dataId container for inputs to be selected.
