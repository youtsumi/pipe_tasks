#!/usr/bin/env python
#
# LSST Data Management System
# Copyright 2008, 2009, 2010, 2011, 2012 LSST Corporation.
#
# This product includes software developed by the
# LSST Project (http://www.lsst.org/).
#
# This program is free software: you can redistribute it and/or modify
# it under the terms of the GNU General Public License as published by
# the Free Software Foundation, either version 3 of the License, or
# (at your option) any later version.
#
# This program is distributed in the hope that it will be useful,
# but WITHOUT ANY WARRANTY; without even the implied warranty of
# MERCHANTABILITY or FITNESS FOR A PARTICULAR PURPOSE.    See the
# GNU General Public License for more details.
#
# You should have received a copy of the LSST License Statement and
# the GNU General Public License along with this program.  If not,
# see <http://www.lsstcorp.org/LegalNotices/>.
#
import math
import argparse

import lsst.pex.exceptions as pexExceptions
import lsst.pex.config as pexConfig
import lsst.afw.detection as afwDetection
import lsst.afw.geom as afwGeom
import lsst.afw.image as afwImage
import lsst.pipe.base as pipeBase
import lsst.meas.algorithms as measAlg

from lsst.afw.fits.fitsLib import FitsError
from .selectImages import WcsSelectImagesTask, SelectStruct
from .coaddInputRecorder import CoaddInputRecorderTask

__all__ = ["CoaddBaseTask"]

FwhmPerSigma = 2 * math.sqrt(2 * math.log(2))

class DoubleGaussianPsfConfig(pexConfig.Config):
    """Configuration for DoubleGaussian model Psf"""
    fwhm = pexConfig.Field(dtype=float, doc="FWHM of core (arcseconds)",
                           default=1.0, check=lambda x: x is None or x > 0.0)
    sizeFactor = pexConfig.Field(dtype=float, doc="Multiplier of fwhm for kernel size", default=3.0,
                                 check=lambda x: x > 0.0)
    wingFwhmFactor = pexConfig.Field(dtype=float, doc="Multiplier of fwhm for wing fwhm", default=2.5,
                                     check=lambda x: x > 0)
    wingAmplitude = pexConfig.Field(dtype=float, doc="Relative amplitude of wing", default=0.1,
                                    check=lambda x: x >= 0)

    def apply(self, wcs):
        """Construct a model PSF

        The model PSF is a double Gaussian with core self.fwhm
        and wings of self.wingAmplitude relative to the core
        and width self.wingFwhmFactor relative to self.fwhm.

        @param wcs: Wcs of the image (for pixel scale)
        @return model PSF or None
        """
        fwhmPixels = self.fwhm / wcs.pixelScale().asArcseconds()
        kernelDim = int(self.sizeFactor * fwhmPixels + 0.5)
        self.log.logdebug("Create double Gaussian PSF model with core fwhm %0.1f pixels and size %dx%d" %
                          (fwhmPixels, kernelDim, kernelDim))
        coreSigma = fwhmPixels / FwhmPerSigma
        return afwDetection.createPsf("DoubleGaussian", kernelDim, kernelDim, coreSigma,
                                      coreSigma * self.wingFwhmFactor, self.wingAmplitude)

class CoaddBaseConfig(pexConfig.Config):
    """Config for CoaddBaseTask
    """
    coaddName = pexConfig.Field(
        doc = "Coadd name: typically one of deep or goodSeeing.",
        dtype = str,
        default = "deep",
    )
    select = pexConfig.ConfigurableField(
        doc = "Image selection subtask.",
        target = WcsSelectImagesTask,
    )
    badMaskPlanes = pexConfig.ListField(
        dtype = str,
        doc = "Mask planes that, if set, the associated pixel should not be included in the coaddTempExp.",
        default = ("EDGE",),
    )
    inputRecorder = pexConfig.ConfigurableField(
        doc = "Subtask that helps fill CoaddInputs catalogs added to the final Exposure",
        target = CoaddInputRecorderTask
    )
    doPsfMatch = pexConfig.Field(dtype=bool, doc="Match to modelPsf?", default=False)
    modelPsf = pexConfig.ConfigField(dtype=DoubleGaussianPsfConfig, doc="Model Psf specification")

class CoaddTaskRunner(pipeBase.TaskRunner):
    @staticmethod
    def getTargetList(parsedCmd, **kwargs):
        return pipeBase.TaskRunner.getTargetList(parsedCmd, selectDataList=parsedCmd.selectId.dataList,
                                                 **kwargs)

class CoaddBaseTask(pipeBase.CmdLineTask):
    """Base class for coaddition.
    
    Subclasses must specify _DefaultName
    """
    ConfigClass = CoaddBaseConfig
    RunnerClass = CoaddTaskRunner
    
    def __init__(self, *args, **kwargs):
        pipeBase.Task.__init__(self, *args, **kwargs)
        self.makeSubtask("select")
        self.makeSubtask("inputRecorder")

    def selectExposures(self, patchRef, skyInfo=None, selectDataList=[]):
        """Select exposures to coadd
        
        @param patchRef: data reference for sky map patch. Must include keys "tract", "patch",
            plus the camera-specific filter key (e.g. "filter" or "band")
        @param[in] skyInfo: geometry for the patch; output from getSkyInfo
        @return a list of science exposures to coadd, as butler data references
        """
        if skyInfo is None:
            skyInfo = self.getSkyInfo(patchRef)
        cornerPosList = afwGeom.Box2D(skyInfo.bbox).getCorners()
        coordList = [skyInfo.wcs.pixelToSky(pos) for pos in cornerPosList]
        return self.select.runDataRef(patchRef, coordList, selectDataList=selectDataList).dataRefList
    
    def getSkyInfo(self, patchRef):
        """Return SkyMap, tract and patch

        @param patchRef: data reference for sky map. Must include keys "tract" and "patch"
        
        @return pipe_base Struct containing:
        - skyMap: sky map
        - tractInfo: information for chosen tract of sky map
        - patchInfo: information about chosen patch of tract
        - wcs: WCS of tract
        - bbox: outer bbox of patch, as an afwGeom Box2I
        """
        skyMap = patchRef.get(self.config.coaddName + "Coadd_skyMap")
        tractId = patchRef.dataId["tract"]
        tractInfo = skyMap[tractId]

        # patch format is "xIndex,yIndex"
        patchIndex = tuple(int(i) for i in patchRef.dataId["patch"].split(","))
        patchInfo = tractInfo.getPatchInfo(patchIndex)
        
        return pipeBase.Struct(
            skyMap = skyMap,
            tractInfo = tractInfo,
            patchInfo = patchInfo,
            wcs = tractInfo.getWcs(),
            bbox = patchInfo.getOuterBBox(),
        )

    def getCalExp(self, dataRef, getPsf=True, bgSubtracted=False):
        """Return one "calexp" calibrated exposure, optionally with psf

        @param dataRef: a sensor-level data reference
        @param getPsf: include the PSF?
        @param bgSubtracted: return calexp with background subtracted? If False
            get the calexp's background background model and add it to the cale
        @return calibrated exposure with psf
        """
<<<<<<< HEAD
        exposure = dataRef.get("calexp", immediate=True)
        if not bgSubtracted:
            background = dataRef.get("calexpBackground", immediate=True)
            mi = exposure.getMaskedImage()
            mi += background
            del mi
        if getPsf:
            psf = dataRef.get("psf", immediate=True)
            exposure.setPsf(psf)
        return exposure

    def getCoaddDatasetName(self):
        return self.config.coaddName + "Coadd"

    def getTempExpDatasetName(self):
        return self.config.coaddName + "Coadd_tempExp"
=======
        self.log.logdebug("Create double Gaussian PSF model with core fwhm %0.1f pixels and size %dx%d" % \
            (fwhmPixels, kernelDim[0], kernelDim[1]))
        coreSigma = fwhmPixels / FwhmPerSigma
        return measAlg.DoubleGaussianPsf(kernelDim[0], kernelDim[1], coreSigma, coreSigma * 2.5, 0.1)
>>>>>>> 3bde86d8

    @classmethod
    def _makeArgumentParser(cls):
        """Create an argument parser
        """
        parser = pipeBase.ArgumentParser(name=cls._DefaultName)
        parser.add_id_argument("--id", "deepCoadd", help="data ID, e.g. --id tract=12345 patch=1,2",
                               ContainerClass=CoaddDataIdContainer)
        parser.add_id_argument("--selectId", "calexp", help="data ID, e.g. --selectId visit=6789 ccd=0..9",
                               ContainerClass=SelectDataIdContainer)
        return parser

    def _getConfigName(self):
        """Return the name of the config dataset
        """
        return "%s_%s_config" % (self.config.coaddName, self._DefaultName)
    
    def _getMetadataName(self):
        """Return the name of the metadata dataset
        """
        return "%s_%s_metadata" % (self.config.coaddName, self._DefaultName)

    def getBadPixelMask(self):
        """Convenience method to provide the bitmask from the mask plane names"""
        return afwImage.MaskU.getPlaneBitMask(self.config.badMaskPlanes)

    def writeCoaddOutput(self, dataRef, obj, suffix=None):
        """Write a coadd product through the butler

        @param dataRef: data reference for coadd
        @param obj: coadd product to write
        @param suffix: suffix to apply to coadd dataset name
        """
        objName = self.getCoaddDatasetName()
        if suffix is not None:
            objName += "_" + suffix
        self.log.info("Persisting %s" % objName)
        dataRef.put(obj, objName)

class CoaddDataIdContainer(pipeBase.DataIdContainer):
    """A version of lsst.pipe.base.DataIdContainer specialized for coaddition.
    
    Required because butler.subset does not support patch and tract
    """
    def makeDataRefList(self, namespace):
        """Make self.refList from self.idList
        """
        datasetType = namespace.config.coaddName + "Coadd"
        validKeys = namespace.butler.getKeys(datasetType=datasetType, level=self.level)

        for dataId in self.idList:
            # tract and patch are required
            for key in validKeys:
                if key not in dataId:
                    raise argparse.ArgumentError(None, "--id must include " + key)
            dataRef = namespace.butler.dataRef(
                datasetType = datasetType,
                dataId = dataId,
            )
            self.refList.append(dataRef)

class SelectDataIdContainer(pipeBase.DataIdContainer):
    """A dataId container for inputs to be selected.

    We will read the header (including the size and Wcs) for all specified
    inputs and pass those along, ultimately for the SelectImagesTask.
    This is most useful when used with multiprocessing, as input headers are
    only read once.
    """
    def makeDataRefList(self, namespace):
        """Add a dataList containing useful information for selecting images"""
        super(SelectDataIdContainer, self).makeDataRefList(namespace)
        self.dataList = []
        for ref in self.refList:
            try:
                md = ref.get("calexp_md", immediate=True)
                wcs = afwImage.makeWcs(md)
                data = SelectStruct(dataRef=ref, wcs=wcs, dims=(md.get("NAXIS1"), md.get("NAXIS2")))
            except pexExceptions.LsstCppException, e:
                if not isinstance(e, FitsError): # Unable to open file
                    raise
                namespace.log.warn("Unable to construct Wcs from %s" % (ref.dataId))
                continue
            self.dataList.append(data)
<|MERGE_RESOLUTION|>--- conflicted
+++ resolved
@@ -65,8 +65,8 @@
         self.log.logdebug("Create double Gaussian PSF model with core fwhm %0.1f pixels and size %dx%d" %
                           (fwhmPixels, kernelDim, kernelDim))
         coreSigma = fwhmPixels / FwhmPerSigma
-        return afwDetection.createPsf("DoubleGaussian", kernelDim, kernelDim, coreSigma,
-                                      coreSigma * self.wingFwhmFactor, self.wingAmplitude)
+        return measAlg.DoubleGaussianPsf(kernelDim, kernelDim, coreSigma,
+                                         coreSigma * self.wingFwhmFactor, self.wingAmplitude)
 
 class CoaddBaseConfig(pexConfig.Config):
     """Config for CoaddBaseTask
@@ -162,7 +162,6 @@
             get the calexp's background background model and add it to the cale
         @return calibrated exposure with psf
         """
-<<<<<<< HEAD
         exposure = dataRef.get("calexp", immediate=True)
         if not bgSubtracted:
             background = dataRef.get("calexpBackground", immediate=True)
@@ -179,12 +178,6 @@
 
     def getTempExpDatasetName(self):
         return self.config.coaddName + "Coadd_tempExp"
-=======
-        self.log.logdebug("Create double Gaussian PSF model with core fwhm %0.1f pixels and size %dx%d" % \
-            (fwhmPixels, kernelDim[0], kernelDim[1]))
-        coreSigma = fwhmPixels / FwhmPerSigma
-        return measAlg.DoubleGaussianPsf(kernelDim[0], kernelDim[1], coreSigma, coreSigma * 2.5, 0.1)
->>>>>>> 3bde86d8
 
     @classmethod
     def _makeArgumentParser(cls):
