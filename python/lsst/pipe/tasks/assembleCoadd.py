#!/usr/bin/env python
#
# LSST Data Management System
# Copyright 2008, 2009, 2010, 2011, 2012 LSST Corporation.
#
# This product includes software developed by the
# LSST Project (http://www.lsst.org/).
#
# This program is free software: you can redistribute it and/or modify
# it under the terms of the GNU General Public License as published by
# the Free Software Foundation, either version 3 of the License, or
# (at your option) any later version.
#
# This program is distributed in the hope that it will be useful,
# but WITHOUT ANY WARRANTY; without even the implied warranty of
# MERCHANTABILITY or FITNESS FOR A PARTICULAR PURPOSE.    See the
# GNU General Public License for more details.
#
# You should have received a copy of the LSST License Statement and
# the GNU General Public License along with this program.  If not,
# see <http://www.lsstcorp.org/LegalNotices/>.
#
import numpy
import lsst.pex.config as pexConfig
import lsst.afw.geom as afwGeom
import lsst.afw.image as afwImage
import lsst.afw.math as afwMath
import lsst.coadd.utils as coaddUtils
import lsst.pipe.base as pipeBase
from .coaddBase import CoaddBaseTask
from .interpImage import InterpImageTask
from .matchBackgrounds import MatchBackgroundsTask
from .coaddHelpers import groupPatchExposures, getGroupDataRef

__all__ = ["AssembleCoaddTask"]

class AssembleCoaddConfig(CoaddBaseTask.ConfigClass):
    subregionSize = pexConfig.ListField(
        dtype = int,
        doc = "Width, height of stack subregion size; " \
              "make small enough that a full stack of images will fit into memory at once.",
        length = 2,
        default = (2000, 2000),
    )
    doSigmaClip = pexConfig.Field(
        dtype = bool,
        doc = "Perform sigma clipped outlier rejection? If False then compute a simple mean.",
        default = True,
    )
    sigmaClip = pexConfig.Field(
        dtype = float,
        doc = "Sigma for outlier rejection; ignored if doSigmaClip false.",
        default = 3.0,
    )
    clipIter = pexConfig.Field(
        dtype = int,
        doc = "Number of iterations of outlier rejection; ignored if doSigmaClip false.",
        default = 2,
    )
    scaleZeroPoint = pexConfig.ConfigurableField(
        target = coaddUtils.ScaleZeroPointTask,
        doc = "Task to adjust the photometric zero point of the coadd temp exposures",
    )
    doInterp = pexConfig.Field(
        doc = "Interpolate over NaN pixels? Also extrapolate, if necessary, but the results are ugly.",
        dtype = bool,
        default = True,
    )
    interpFwhm = pexConfig.Field(
        doc = "FWHM of PSF used for interplation (arcsec)",
        dtype = float,
        default = 1.5,
    )
    interpImage = pexConfig.ConfigurableField(
        target = InterpImageTask,
        doc = "Task to interpolate (and extrapolate) over NaN pixels",
    )
    matchBackgrounds = pexConfig.ConfigurableField(
        target = MatchBackgroundsTask,
        doc = "Task to match backgrounds",
    )
    maxMatchResidualRatio = pexConfig.Field(
        doc = "Maximum ratio of the mean squared error of the background matching model to the variance " \
        "of the difference in backgrounds",
        dtype = float,
        default = 1.1
    )
    doWrite = pexConfig.Field(
        doc = "Persist coadd?",
        dtype = bool,
        default = True,
    )
    doMatchBackgrounds = pexConfig.Field(
        doc = "Match backgrounds of coadd temp exposures before coadding them. " \
        "If False, the coadd temp expsosures must already have been background subtracted or " \
        "matched backgrounds",
        dtype = bool,
        default = True,
    )
    autoReference = pexConfig.Field(
        doc = "Automatically select the coadd temp exposure to use as a reference for background matching? " \
              "Ignored if doMatchBackgrounds false. " \
              "If False you must specify the reference temp exposure as the data Id",
        dtype = bool,
        default = True,
    )
    badMaskPlanes = pexConfig.ListField(
        dtype = str,
        doc = "Mask planes that, if set, the associated pixel should not be included in the coaddTempExp.",
        default = ("EDGE",),
    )


class AssembleCoaddTask(CoaddBaseTask):
    """Assemble a coadd from a set of coaddTempExp
    """
    ConfigClass = AssembleCoaddConfig
    _DefaultName = "assembleCoadd"

    def __init__(self, *args, **kwargs):
        CoaddBaseTask.__init__(self, *args, **kwargs)
        self.makeSubtask("interpImage")
        self.makeSubtask("matchBackgrounds")
        self.makeSubtask("scaleZeroPoint")
        
    @pipeBase.timeMethod
    def run(self, dataRef):
        """Assemble a coadd from a set of coaddTempExp

        The coadd is computed as a mean with optional outlier rejection.

        assembleCoaddTask only works on the dataset type 'coaddTempExp', which are 'coadd temp exposures.
        Each coaddTempExp is the size of a patch and contains data for one run, visit or
        (for a non-mosaic camera it will contain data for a single exposure).

        coaddTempExps, by default, will have backgrounds in them and will require
        config.doMatchBackgrounds = True. However, makeCoaddTempExp.py can optionally create background-
        subtracted coaddTempExps which can be coadded here by setting
        config.doMatchBackgrounds = False.

        @param dataRef: data reference for a coadd patch (of dataType 'Coadd') OR a data reference
        for a coadd temp exposure (of dataType 'Coadd_tempExp') which serves as the reference visit
        if config.doMatchBackgrounds true and config.autoReference false)
        If supplying a coadd patch: Must include keys "tract", "patch",
            plus the camera-specific filter key (e.g. "filter")
        Used to access the following data products (depending on the config):
        - [in] self.config.coaddName + "Coadd_tempExp"
        - [out] self.config.coaddName + "Coadd"

        @return: a pipeBase.Struct with fields:
        - coaddExposure: coadd exposure
        """
        skyInfo = self.getSkyInfo(dataRef)
        calExpRefList = self.selectExposures(dataRef, skyInfo)
        if len(calExpRefList) == 0:
            self.log.warn("No exposures to coadd")
            return
        self.log.info("Coadding %d exposures" % len(calExpRefList))

        butler = dataRef.getButler()
        groupData = groupPatchExposures(dataRef, calExpRefList, self.getCoaddDataset(),
                                        self.getTempExpDataset(), checkExist=False)
        tempExpRefList = [getGroupDataRef(butler, self.getTempExpDataset(), g, groupData.keys) for
                          g in groupData.groups.keys()]
        inputData = self.prepareInputs(tempExpRefList)
        tempExpRefList = inputData.tempExpRefList
        self.log.info("Found %d %s" % (len(inputData.tempExpRefList), self.getTempExpDataset()))
        if len(inputData.tempExpRefList) == 0:
            self.log.warn("No coadd temporary exposures found")
            return
        if self.config.doMatchBackgrounds:
            refImageScaler = self.getBackgroundReferenceScaler(dataRef)
            inputData = self.backgroundMatching(inputData, dataRef, refImageScaler)
            if len(inputData.tempExpRefList) == 0:
                self.log.warn("No valid background models")
                return

        coaddExp = self.assemble(skyInfo, inputData.tempExpRefList, inputData.imageScalerList,
                                 inputData.weightList,
                                 inputData.backgroundInfoList if self.config.doMatchBackgrounds else None)
        if self.config.doMatchBackgrounds:
            self.addBackgroundMatchingMetadata(coaddExp, inputData.tempExpRefList,
                                               inputData.backgroundInfoList)

        if self.config.doInterp:
            fwhmPixels = self.config.interpFwhm / skyInfo.wcs.pixelScale().asArcseconds(),
            self.interpImage.interpolateOnePlane(maskedImage=coaddExp.getMaskedImage(), planeName="EDGE",
                                                 fwhmPixels=self.config.interpFwhm)

        if self.config.doWrite:
            self.writeCoaddOutput(dataRef, coaddExp)

        return pipeBase.Struct(coaddExposure=coaddExp)


    def getBackgroundReferenceScaler(self, dataRef):
        """Construct an image scaler for the background reference frame

        If there is no reference frame ('autoReference'), then this is a no-op
        and None is returned

        @param dataRef: Data reference for the background reference frame, or None
        @return image scaler, or None
        """
        if self.config.autoReference:
            return None

        # We've been given the data reference
        dataset = self.getTempExpDataset()
        if not dataRef.datasetExists(dataset):
            raise RuntimeError("Could not find reference exposure %s %s." % (dataset, dataRef.dataId))

        refExposure = refExpDataRef.get(self.getTempExpDataset(), immediate=True)
        refImageScaler = self.scaleZeroPoint.computeImageScaler(
            exposure = refExposure,
            exposureId = dataRef.dataId,
            )
        return refImageScaler


    def prepareInputs(self, refList):
        """Prepare the input warps for coaddition

        This involves measuring weights and constructing image scalers
        for each of the inputs.

        @param refList: List of data references to tempExp
        @return Struct:
        - tempExprefList: List of data references to tempExp
        - weightList: List of weightings
        - imageScalerList: List of image scalers
        """
        statsCtrl = afwMath.StatisticsControl()
        statsCtrl.setNumSigmaClip(self.config.sigmaClip)
        statsCtrl.setNumIter(self.config.clipIter)
        statsCtrl.setAndMask(self.getBadPixelMask())
        statsCtrl.setNanSafe(True)

        # compute tempExpRefList: a list of tempExpRef that actually exist
        # and weightList: a list of the weight of the associated coadd tempExp
        # and imageScalerList: a list of scale factors for the associated coadd tempExp
        tempExpRefList = []
        weightList = []
        imageScalerList = []
        tempExpName = self.getTempExpDataset()
        for tempExpRef in refList:
            if not tempExpRef.datasetExists(tempExpName):
                self.log.warn("Could not find %s %s; skipping it" % (tempExpName, tempExpRef.dataId))
                continue

            tempExp = tempExpRef.get(tempExpName, immediate=True)
            maskedImage = tempExp.getMaskedImage()
            imageScaler = self.scaleZeroPoint.computeImageScaler(
                exposure = tempExp,
                exposureId = tempExpRef.dataId,
            )
            try:
                imageScaler.scaleMaskedImage(maskedImage)
            except Exception, e:
                self.log.warn("Scaling failed for %s (skipping it): %s" % (tempExpRef.dataId, e))
                continue
            statObj = afwMath.makeStatistics(maskedImage.getVariance(), maskedImage.getMask(),
                afwMath.MEANCLIP, statsCtrl)
            meanVar, meanVarErr = statObj.getResult(afwMath.MEANCLIP);
            weight = 1.0 / float(meanVar)
            self.log.info("Weight of %s %s = %0.3f" % (tempExpName, tempExpRef.dataId, weight))

            del maskedImage
            del tempExp

            tempExpRefList.append(tempExpRef)
            weightList.append(weight)
            imageScalerList.append(imageScaler)

        return pipeBase.Struct(tempExpRefList=tempExpRefList, weightList=weightList,
                               imageScalerList=imageScalerList)


    def backgroundMatching(self, inputData, refExpDataRef=None, refImageScaler=None):
        """Perform background matching on the prepared inputs

        If no reference is provided, the background matcher will select one.

        This method returns a new inputData Struct that can replace the original.

        @param inputData: Struct from prepareInputs() with tempExpRefList, weightList, imageScalerList
        @param refExpDataRef: Data reference for background reference tempExp, or None
        @param refImageScaler: Image scaler for background reference tempExp, or None
        @return Struct:
        - tempExprefList: List of data references to tempExp
        - weightList: List of weightings
        - imageScalerList: List of image scalers
        - backgroundInfoList: result from background matching
        """
        try:
            backgroundInfoList = self.matchBackgrounds.run(
                expRefList = inputData.tempExpRefList,
                imageScalerList = inputData.imageScalerList,
                refExpDataRef = refExpDataRef if not self.config.autoReference else None,
                refImageScaler = refImageScaler,
                expDatasetType = self.getTempExpDataset(),
            ).backgroundInfoList
        except Exception, e:
            self.log.fatal("Cannot match backgrounds: %s" % (e))
            raise pipeBase.TaskError("Background matching failed.")

        newWeightList = []
        newTempExpRefList = []
        newBackgroundStructList = []
        newScaleList = []
        # the number of good backgrounds may be < than len(tempExpList)
        # sync these up and correct the weights
        for tempExpRef, bgInfo, scaler, weight in zip(inputData.tempExpRefList, backgroundInfoList,
                                                      inputData.imageScalerList, inputData.weightList):
            if not bgInfo.isReference:
                # skip exposure if it has no backgroundModel
                # or if fit was bad
                if (bgInfo.backgroundModel is None):
                    self.log.info("No background offset model available for %s: skipping"%(
                        tempExpRef.dataId))
                    continue
                try:
                    varianceRatio =  bgInfo.matchedMSE / bgInfo.diffImVar
                except Exception, e:
                    self.log.info("MSE/Var ratio not calculable (%s) for %s: skipping" %
                                  (e, tempExpRef.dataId,))
                    continue
                if not numpy.isfinite(varianceRatio):
                    self.log.info("MSE/Var ratio not finite (%.2f / %.2f) for %s: skipping" %
                                  (bgInfo.matchedMSE, bgInfo.diffImVar,
                                   tempExpRef.dataId,))
                    continue
                elif (varianceRatio > self.config.maxMatchResidualRatio):
                    self.log.info("Bad fit. MSE/Var ratio %.2f > %.2f for %s: skipping" % (
                            varianceRatio, self.config.maxMatchResidualRatio, tempExpRef.dataId,))
                    continue

            newWeightList.append(1 / (1 / weight + bgInfo.fitRMS**2))
            newTempExpRefList.append(tempExpRef)
            newBackgroundStructList.append(bgInfo)
            newScaleList.append(scaler)

        return pipebase.Struct(tempExpRefList=newTempExpRefList, weightList=newWeightList,
                               imageScalerList=newScaleList, backgroundInfoList=newBackgroundStructList)

    def assemble(self, skyInfo, tempExpRefList, imageScalerList, weightList, bgInfoList=None):
        """Assemble a coadd from input warps

        The assembly is performed over small areas on the image at a time, to
        conserve memory usage.

        @param skyInfo: Patch geometry information, from getSkyInfo
        @param tempExpRefList: List of data references to tempExp
        @param imageScalerList: List of image scalers
        @param weightList: List of weights
        @param bgInfoList: List of background data from background matching
        @return coadded exposure
        """
        tempExpName = self.getTempExpDataset()
        self.log.info("Assembling %s %s" % (len(tempExpRefList), tempExpName))

        statsCtrl = afwMath.StatisticsControl()
        statsCtrl.setNumSigmaClip(self.config.sigmaClip)
        statsCtrl.setNumIter(self.config.clipIter)
        statsCtrl.setAndMask(self.getBadPixelMask())
        statsCtrl.setNanSafe(True)
        statsCtrl.setCalcErrorFromInputVariance(True)

        if self.config.doSigmaClip:
            statsFlags = afwMath.MEANCLIP
        else:
            statsFlags = afwMath.MEAN

        if bgInfoList is None:
            bgInfoList = [None]*len(tempExpRefList)

        coaddExposure = afwImage.ExposureF(skyInfo.bbox, skyInfo.wcs)
        coaddExposure.setCalib(self.scaleZeroPoint.getCalib())
        coaddMaskedImage = coaddExposure.getMaskedImage()
        subregionSizeArr = self.config.subregionSize
        subregionSize = afwGeom.Extent2I(subregionSizeArr[0], subregionSizeArr[1])
        didSetMetadata = False
        for subBBox in _subBBoxIter(skyInfo.bbox, subregionSize):
            try:
                didSetMetadata = self.assembleSubregion(coaddExposure, subBBox, tempExpRefList,
                                                        imageScalerList, weightList, bgInfoList, statsFlags,
                                                        statsCtrl, not didSetMetadata)
            except Exception, e:
                self.log.fatal("Cannot compute coadd %s: %s" % (subBBox, e,))

        coaddUtils.setCoaddEdgeBits(coaddMaskedImage.getMask(), coaddMaskedImage.getVariance())

        return coaddExposure

    def assembleSubregion(self, coaddExposure, bbox, tempExpRefList, imageScalerList, weightList,
                          bgInfoList, statsFlags, statsCtrl, doSetMetadata=False):
        """Assemble the coadd for a sub-region

        @param coaddExposure: The target image for the coadd
        @param bbox: Sub-region to coadd
        @param tempExpRefList: List of data reference to tempExp
        @param imageScalerList: List of image scalers
        @param weightList: List of weights
        @param bgInfoList: List of background data from background matching
        @param statsFlags: Statistic for coadd
        @param statsCtrl: Statistics control object for coadd
        @param doSetMetadata: Set metadata on coadd?
        @return whether we set metadata on the coadd (which may be False even if doSetMetadata is True)
        """
        self.log.info("Computing coadd over %s" % bbox)
        tempExpName = self.getTempExpDataset()
        coaddMaskedImage = coaddExposure.getMaskedImage()
        coaddView = afwImage.MaskedImageF(coaddMaskedImage, bbox, afwImage.PARENT, False)
        maskedImageList = afwImage.vectorMaskedImageF() # [] is rejected by afwMath.statisticsStack
        didSetMetadata = False
        for tempExpRef, imageScaler, bgInfo in zip(tempExpRefList, imageScalerList, bgInfoList):
            exposure = tempExpRef.get(tempExpName + "_sub", bbox=bbox, imageOrigin="PARENT")
            maskedImage = exposure.getMaskedImage()
            imageScaler.scaleMaskedImage(maskedImage)

            if doSetMetadata:
                coaddExposure.setFilter(exposure.getFilter())
                didSetMetadata = True
            if self.config.doMatchBackgrounds and not bgInfo.isReference:
                backgroundModel = bgInfo.backgroundModel
                backgroundImage = backgroundModel.getImage() if \
                    self.matchBackgrounds.config.usePolynomial else \
                    backgroundModel.getImageF()
                backgroundImage.setXY0(coaddMaskedImage.getXY0())
                maskedImage += backgroundImage.Factory(backgroundImage, bbox, afwImage.PARENT, False)
                var = maskedImage.getVariance()
                var += (bgInfo.fitRMS)**2

            maskedImageList.append(maskedImage)

        with self.timer("stack"):
            coaddSubregion = afwMath.statisticsStack(
                maskedImageList, statsFlags, statsCtrl, weightList)

        coaddView <<= coaddSubregion
        return didSetMetadata


    def addBackgroundMatchingMetadata(self, coaddExposure, tempExpRefList, backgroundInfoList):
        """Add metadata from the background matching to the coadd

        @param coaddExposure: Coadd
        @param backgroundInfoList: List of background info, results from background matching
        """
        self.log.info("Adding exposure information to metadata")
        metadata = coaddExposure.getMetadata()
        metadata.addString("CTExp_SDQA1_DESCRIPTION",
                           "Background matching: Ratio of matchedMSE / diffImVar")
        for ind, (tempExpRef, backgroundInfo) in enumerate(zip(tempExpRefList, backgroundInfoList)):
            tempExpStr = '&'.join('%s=%s' % (k,v) for k,v in tempExpRef.dataId.items())
            if backgroundInfo.isReference:
                metadata.addString("ReferenceExp_ID", tempExpStr)
            else:
                metadata.addString("CTExp_ID_%d" % (ind), tempExpStr)
                metadata.addDouble("CTExp_SDQA1_%d" % (ind),
                                   backgroundInfo.matchedMSE/backgroundInfo.diffImVar)

    @classmethod
    def _makeArgumentParser(cls):
        """Create an argument parser
        """
        parser = pipeBase.ArgumentParser(name=cls._DefaultName)
        parser.add_id_argument("--id", cls.ConfigClass().coaddName + "Coadd_tempExp",
                               help="data ID, e.g. --id tract=12345 patch=1,2",
                               ContainerClass=AssembleCoaddDataIdContainer)
        return parser

    def _getConfigName(self):
        """Return the name of the config dataset
        """
        return "%s_%s_config" % (self.config.coaddName, self._DefaultName)

    def _getMetadataName(self):
        """Return the name of the metadata dataset
        """
        return "%s_%s_metadata" % (self.config.coaddName, self._DefaultName)


def _subBBoxIter(bbox, subregionSize):
    """Iterate over subregions of a bbox

    @param[in] bbox: bounding box over which to iterate: afwGeom.Box2I
    @param[in] subregionSize: size of sub-bboxes

    @return subBBox: next sub-bounding box of size subregionSize or smaller;
        each subBBox is contained within bbox, so it may be smaller than subregionSize at the edges of bbox,
        but it will never be empty
    """
    if bbox.isEmpty():
        raise RuntimeError("bbox %s is empty" % (bbox,))
    if subregionSize[0] < 1 or subregionSize[1] < 1:
        raise RuntimeError("subregionSize %s must be nonzero" % (subregionSize,))

    for rowShift in range(0, bbox.getHeight(), subregionSize[1]):
        for colShift in range(0, bbox.getWidth(), subregionSize[0]):
            subBBox = afwGeom.Box2I(bbox.getMin() + afwGeom.Extent2I(colShift, rowShift), subregionSize)
            subBBox.clip(bbox)
            if subBBox.isEmpty():
                raise RuntimeError("Bug: empty bbox! bbox=%s, subregionSize=%s, colShift=%s, rowShift=%s" % \
                    (bbox, subregionSize, colShift, rowShift))
            yield subBBox



class AssembleCoaddDataIdContainer(pipeBase.DataIdContainer):
    """A version of lsst.pipe.base.DataIdContainer specialized for assembleCoadd.
    """
    def makeDataRefList(self, namespace):
        """Make self.refList from self.idList.

           Interpret the config.doMatchBackgrounds, config.autoReference,
           and whether a visit/run supplied.
           If a visit/run is supplied, config.autoReference is automatically set to False.
           if config.doMatchBackgrounds == false, then a visit/run will be ignored if accidentally supplied.

        """
        keysCoadd = namespace.butler.getKeys(datasetType=namespace.config.coaddName + "Coadd",
                                             level=self.level)
        keysCoaddTempExp = namespace.butler.getKeys(datasetType=namespace.config.coaddName + "Coadd_tempExp",
                                                    level=self.level)

        if namespace.config.doMatchBackgrounds:
            if namespace.config.autoReference: #matcher will pick it's own reference image
                datasetType = namespace.config.coaddName + "Coadd"
                validKeys = keysCoadd
            else:
                datasetType = namespace.config.coaddName + "Coadd_tempExp"
                validKeys = keysCoaddTempExp
        else: #bkg subtracted coadd
            datasetType = namespace.config.coaddName + "Coadd"
            validKeys = keysCoadd

        for dataId in self.idList:
            # tract and patch are required
            for key in validKeys:
                if key not in dataId:
                    self.error("--id must include " + key)

            for key in dataId: # check if users supplied visit/run
                if (key not in keysCoadd) and (key in keysCoaddTempExp):  #user supplied a visit/run
<<<<<<< HEAD
                    # user probably meant: autoReference = False
                    namespace.config.autoReference = False
                    datasetType = namespace.config.coaddName + "Coadd_tempExp"
                    print "Switching config.autoReference to False. " \
                                  "Applies only to background Matching. "
=======
                    if namespace.config.autoReference:
                        # user probably meant: autoReference = False
                        namespace.config.autoReference = False
                        datasetType = namespace.config.coaddName + "Coadd_tempExp"
                        print "Switching config.autoReference to False; applies only to background Matching."
                        break
>>>>>>> ffd49cbd

            dataRef = namespace.butler.dataRef(
                datasetType = datasetType,
                dataId = dataId,
            )
            refList.append(dataRef)
<|MERGE_RESOLUTION|>--- conflicted
+++ resolved
@@ -543,20 +543,12 @@
 
             for key in dataId: # check if users supplied visit/run
                 if (key not in keysCoadd) and (key in keysCoaddTempExp):  #user supplied a visit/run
-<<<<<<< HEAD
-                    # user probably meant: autoReference = False
-                    namespace.config.autoReference = False
-                    datasetType = namespace.config.coaddName + "Coadd_tempExp"
-                    print "Switching config.autoReference to False. " \
-                                  "Applies only to background Matching. "
-=======
                     if namespace.config.autoReference:
                         # user probably meant: autoReference = False
                         namespace.config.autoReference = False
                         datasetType = namespace.config.coaddName + "Coadd_tempExp"
                         print "Switching config.autoReference to False; applies only to background Matching."
                         break
->>>>>>> ffd49cbd
 
             dataRef = namespace.butler.dataRef(
                 datasetType = datasetType,
