--- conflicted
+++ resolved
@@ -241,7 +241,6 @@
 
         if self.config.doPhotoCal:
             assert(matches is not None)
-<<<<<<< HEAD
             try:
                 photocalRet = self.photocal.run(exposure, matches)
             except Exception, e:
@@ -263,12 +262,6 @@
                 metadata.set('COLORTERM1', 0.0)
                 metadata.set('COLORTERM2', 0.0)
                 metadata.set('COLORTERM3', 0.0)    
-=======
-            photocalRet = self.photocal.run(matches, exposure.getFilter().getName())
-            zp = photocalRet.photocal
-            self.log.info("Photometric zero-point: %f" % zp.getMag(1.0))
-            exposure.getCalib().setFluxMag0(zp.getFlux(0))
->>>>>>> 2f0ac149
         else:
             photocalRet = None
 
