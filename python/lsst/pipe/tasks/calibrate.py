# 
# LSST Data Management System
# Copyright 2008, 2009, 2010, 2011 LSST Corporation.
# 
# This product includes software developed by the
# LSST Project (http://www.lsst.org/).
#
# This program is free software: you can redistribute it and/or modify
# it under the terms of the GNU General Public License as published by
# the Free Software Foundation, either version 3 of the License, or
# (at your option) any later version.
# 
# This program is distributed in the hope that it will be useful,
# but WITHOUT ANY WARRANTY; without even the implied warranty of
# MERCHANTABILITY or FITNESS FOR A PARTICULAR PURPOSE.  See the
# GNU General Public License for more details.
# 
# You should have received a copy of the LSST License Statement and 
# the GNU General Public License along with this program.  If not, 
# see <http://www.lsstcorp.org/LegalNotices/>.
#
import math

import lsst.daf.base as dafBase
import lsst.pex.config as pexConfig
import lsst.afw.detection as afwDet
import lsst.afw.table as afwTable
import lsst.meas.algorithms as measAlg
import lsst.pipe.base as pipeBase
from lsst.meas.photocal import PhotoCalTask
from .astrometry import AstrometryTask
from .repair import RepairTask
from .measurePsf import MeasurePsfTask

class InitialPsfConfig(pexConfig.Config):
    """Describes the initial PSF used for detection and measurement before we do PSF determination."""

    model = pexConfig.ChoiceField(
        dtype = str,
        doc = "PSF model type",
        default = "SingleGaussian",
        allowed = {
            "SingleGaussian": "Single Gaussian model",
            "DoubleGaussian": "Double Gaussian model",
        },
    )
    fwhm = pexConfig.Field(
        dtype = float,
        doc = "FWHM of PSF model (arcsec)",
        default = 1.0,
    )
    size = pexConfig.Field(
        dtype = int,
        doc = "Size of PSF model (pixels)",
        default = 15,
    )

class CalibrateConfig(pexConfig.Config):
    initialPsf = pexConfig.ConfigField(dtype=InitialPsfConfig, doc=InitialPsfConfig.__doc__)
    doBackground = pexConfig.Field(
        dtype = bool,
        doc = "Subtract background (after computing it, if not supplied)?",
        default = True,
    )
    doPsf = pexConfig.Field(
        dtype = bool,
        doc = "Perform PSF fitting?",
        default = True,
    )
    doAstrometry = pexConfig.Field(
        dtype = bool,
        doc = "Compute astrometric solution?",
        default = True,
    )
    doPhotoCal = pexConfig.Field(
        dtype = bool,
        doc = "Compute photometric zeropoint?",
        default = True,
    )
    background = pexConfig.ConfigField(
        dtype = measAlg.estimateBackground.ConfigClass,
        doc = "Background estimation configuration"
        )
    repair       = pexConfig.ConfigurableField(target = RepairTask, doc = "")
    detection    = pexConfig.ConfigurableField(
        target = measAlg.SourceDetectionTask,
        doc = "Initial (high-threshold) detection phase for calibration",
    )
    initialMeasurement = pexConfig.ConfigurableField(
        target = measAlg.SourceMeasurementTask,
        doc = "Initial measurements used to feed PSF determination and aperture correction determination",
    )
    measurePsf   = pexConfig.ConfigurableField(target = MeasurePsfTask, doc = "")
    measurement = pexConfig.ConfigurableField(
        target = measAlg.SourceMeasurementTask,
        doc = "Post-PSF-determination measurements used to feed other calibrations",
    )
    astrometry    = pexConfig.ConfigurableField(target = AstrometryTask, doc = "")
    photocal      = pexConfig.ConfigurableField(target = PhotoCalTask, doc="")

    def validate(self):
        pexConfig.Config.validate(self)
        if self.doPsf and (self.doPhotoCal or self.doAstrometry):
            if self.initialMeasurement.prefix == self.measurement.prefix:
                raise ValueError("CalibrateConfig.initialMeasurement and CalibrateConfig.measurement "\
                                     "have the same prefix; field names may clash.")
        if self.doPhotoCal and not self.doAstrometry:
            raise ValueError("Cannot do photometric calibration without doing astrometric matching")

    def setDefaults(self):
        self.detection.includeThresholdMultiplier = 10.0
        self.initialMeasurement.prefix = "initial."
        self.initialMeasurement.algorithms.names -= ["correctfluxes", "classification"]
        initflags = [self.initialMeasurement.prefix+x for x in self.measurePsf.starSelector["catalog"].badStarPixelFlags]
        self.measurePsf.starSelector["catalog"].badStarPixelFlags.extend(initflags)
<<<<<<< HEAD
        self.background.binSize = 1024
        self.computeApCorr.alg1.name = "flux.psf"
        self.computeApCorr.alg2.name = "flux.sinc"
        #
        # Don't measure the elliptical aperture fluxes when calibrating
        #
        aperture_elliptical = "flux.aperture.elliptical"
        if aperture_elliptical in self.measurement.value.algorithms.names:
            self.measurement.value.algorithms.names -= (aperture_elliptical,)
        
=======
        self.background.binSize = 1024        

>>>>>>> a388c630
class CalibrateTask(pipeBase.Task):
    """Calibrate an exposure: measure PSF, subtract background, etc.
    """
    ConfigClass = CalibrateConfig

    def __init__(self, **kwargs):
        pipeBase.Task.__init__(self, **kwargs)
        self.schema = afwTable.SourceTable.makeMinimalSchema()
        self.algMetadata = dafBase.PropertyList()
        self.makeSubtask("repair")
        self.makeSubtask("detection", schema=self.schema)
        self.makeSubtask("initialMeasurement", schema=self.schema, algMetadata=self.algMetadata)
        self.makeSubtask("measurePsf", schema=self.schema)
        self.makeSubtask("measurement", schema=self.schema, algMetadata=self.algMetadata)
        self.makeSubtask("astrometry", schema=self.schema)
        self.makeSubtask("photocal", schema=self.schema)

    def getCalibKeys(self):
        """
        Return a sequence of schema keys that represent fields that should be propagated from
        icSrc to src by ProcessCcdTask.
        """
        return (self.measurePsf.candidateKey, self.measurePsf.usedKey)

    @pipeBase.timeMethod
    def run(self, exposure, defects=None, idFactory=None):
        """Calibrate an exposure: measure PSF, subtract background, measure astrometry and photometry

        @param[in,out]  exposure   Exposure to calibrate; measured PSF will be installed there as well
        @param[in]      defects    List of defects on exposure
        @param[in]      idFactory  afw.table.IdFactory to use for source catalog.
        @return a pipeBase.Struct with fields:
        - backgrounds: A list of background models applied in the calibration phase
        - psf: Point spread function
        - sources: Sources used in calibration
        - matches: Astrometric matches
        - matchMeta: Metadata for astrometric matches
        - photocal: Output of photocal subtask
        """
        assert exposure is not None, "No exposure provided"

        self.installInitialPsf(exposure)
        if idFactory is None:
            idFactory = afwTable.IdFactory.makeSimple()
        backgrounds = []
        keepCRs = True                  # At least until we know the PSF
        self.repair.run(exposure, defects=defects, keepCRs=keepCRs)
        self.display('repair', exposure=exposure)
        if self.config.doBackground:
            with self.timer("background"):
                bg, exposure = measAlg.estimateBackground(exposure, self.config.background, subtract=True)
                backgrounds.append(bg)

            self.display('background', exposure=exposure)
        table = afwTable.SourceTable.make(self.schema, idFactory)
        table.setMetadata(self.algMetadata)
        detRet = self.detection.makeSourceCatalog(table, exposure)
        sources = detRet.sources
        if detRet.fpSets.background:
            backgrounds.append(detRet.fpSets.background)

        if self.config.doPsf:
            self.initialMeasurement.measure(exposure, sources)

            if self.config.doAstrometry:
                astromRet = self.astrometry.run(exposure, sources)
                matches = astromRet.matches
            else:
                # If doAstrometry is False, we force the Star Selector to either make them itself
                # or hope it doesn't need them.
                matches = None
            psfRet = self.measurePsf.run(exposure, sources, matches=matches)
            cellSet = psfRet.cellSet
            psf = psfRet.psf
        else:
            psf, cellSet = None, None

        # Wash, rinse, repeat with proper PSF

        if self.config.doPsf:
            self.repair.run(exposure, defects=defects, keepCRs=None)
            self.display('repair', exposure=exposure)

        if self.config.doBackground:
            # Background estimation ignores (by default) pixels with the
            # DETECTED bit set, so now we re-estimate the background,
            # ignoring sources.  (see BackgroundConfig.ignoredPixelMask)
            with self.timer("background"):
                # Subtract background
                bg, exposure = measAlg.estimateBackground(
                    exposure, self.config.background, subtract=True,
                    statsKeys=('BGMEAN2', 'BGVAR2'))
                self.log.info("Fit and subtracted background")
                backgrounds.append(bg)

            self.display('background', exposure=exposure)

        if self.config.doAstrometry or self.config.doPhotoCal:
            self.measurement.run(exposure, sources)

        if self.config.doAstrometry:
            astromRet = self.astrometry.run(exposure, sources)
            matches = astromRet.matches
            matchMeta = astromRet.matchMeta
        else:
            matches, matchMeta = None, None

        if self.config.doPhotoCal:
            assert(matches is not None)
            try:
                photocalRet = self.photocal.run(exposure, matches)
            except Exception, e:
                self.log.warn("Failed to determine photometric zero-point: %s" % e)
                photocalRet = None
                self.metadata.set('MAGZERO', float("NaN"))
                
            if photocalRet:
                self.log.info("Photometric zero-point: %f" % photocalRet.calib.getMagnitude(1.0))
                exposure.getCalib().setFluxMag0(photocalRet.calib.getFluxMag0())
                metadata = exposure.getMetadata()
                # convert to (mag/sec/adu) for metadata
                try:
                    magZero = photocalRet.zp - 2.5 * math.log10(exposure.getCalib().getExptime() )
                    metadata.set('MAGZERO', magZero)
                except:
                    self.log.warn("Could not set normalized MAGZERO in header: no exposure time")
                metadata.set('MAGZERO_RMS', photocalRet.sigma)
                metadata.set('MAGZERO_NOBJ', photocalRet.ngood)
                metadata.set('COLORTERM1', 0.0)
                metadata.set('COLORTERM2', 0.0)
                metadata.set('COLORTERM3', 0.0)    
        else:
            photocalRet = None

        self.display('calibrate', exposure=exposure, sources=sources, matches=matches)

        return pipeBase.Struct(
            exposure = exposure,
            backgrounds = backgrounds,
            psf = psf,
            sources = sources,
            matches = matches,
            matchMeta = matchMeta,
            photocal = photocalRet,
        )

    def installInitialPsf(self, exposure):
        """Initialise the calibration procedure by setting the PSF to a configuration-defined guess.

        @param[in,out] exposure Exposure to process; fake PSF will be installed here.
        """
        assert exposure, "No exposure provided"
        
        wcs = exposure.getWcs()
        assert wcs, "No wcs in exposure"

        cls = getattr(measAlg, self.config.initialPsf.model + "Psf")

        fwhm = self.config.initialPsf.fwhm / wcs.pixelScale().asArcseconds()
        size = self.config.initialPsf.size
        self.log.info("installInitialPsf fwhm=%s pixels; size=%s pixels" % (fwhm, size))
        psf = cls(size, size, fwhm/(2*math.sqrt(2*math.log(2))))
        exposure.setPsf(psf)<|MERGE_RESOLUTION|>--- conflicted
+++ resolved
@@ -113,10 +113,7 @@
         self.initialMeasurement.algorithms.names -= ["correctfluxes", "classification"]
         initflags = [self.initialMeasurement.prefix+x for x in self.measurePsf.starSelector["catalog"].badStarPixelFlags]
         self.measurePsf.starSelector["catalog"].badStarPixelFlags.extend(initflags)
-<<<<<<< HEAD
-        self.background.binSize = 1024
-        self.computeApCorr.alg1.name = "flux.psf"
-        self.computeApCorr.alg2.name = "flux.sinc"
+        self.background.binSize = 1024        
         #
         # Don't measure the elliptical aperture fluxes when calibrating
         #
@@ -124,10 +121,6 @@
         if aperture_elliptical in self.measurement.value.algorithms.names:
             self.measurement.value.algorithms.names -= (aperture_elliptical,)
         
-=======
-        self.background.binSize = 1024        
-
->>>>>>> a388c630
 class CalibrateTask(pipeBase.Task):
     """Calibrate an exposure: measure PSF, subtract background, etc.
     """
